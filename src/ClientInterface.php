<?php

namespace Aternos\Etcd;

use Aternos\Etcd\Exception\Status\InvalidResponseStatusCodeException;
use Etcdserverpb\Compare;
use Etcdserverpb\RequestOp;
use Etcdserverpb\TxnResponse;
use Exception;
use Generator;
use Mvccpb\KeyValue;

/**
 * Interface ClientInterface
 *
 * @package Aternos\Etcd
 */
interface ClientInterface
{
    /**
     * @param string|null $key
     * @return string
     */
    public function getHostname(?string $key = null): string;

    /**
     * Put a value into the key store
     *
     * @param string $key
     * @param mixed $value
     * @param bool $prevKv Get the previous key value in the response
     * @param int $leaseID
     * @param bool $ignoreLease Ignore the current lease
     * @param bool $ignoreValue Updates the key using its current value
     * @return string|null Returns previous value if $prevKv is set to true
     * @throws InvalidResponseStatusCodeException
     */
    public function put(string $key, $value, bool $prevKv = false, int $leaseID = 0, bool $ignoreLease = false, bool $ignoreValue = false);

    /**
     * Get a key value
     *
     * @param string $key
     * @return bool|string
     * @throws InvalidResponseStatusCodeException
     */
    public function get(string $key);

    /**
     * Get range of values by key prefix
     *
     * @param string $prefix
<<<<<<< HEAD
     * @return bool|string
=======
     * @return bool|Generator<KeyValue>
>>>>>>> 46499475
     * @throws InvalidResponseStatusCodeException
     */
    public function getWithPrefix(string $prefix);

    /**
     * Delete a key
     *
     * @param string $key
     * @return bool
     * @throws InvalidResponseStatusCodeException
     */
    public function delete(string $key);

    /**
     * Put $value if $key value matches $previousValue otherwise $returnNewValueOnFail
     *
     * @param string $key
     * @param string $value The new value to set
     * @param bool|string $compareValue The previous value to compare against
     * @param bool $returnNewValueOnFail
     * @return bool|string
     * @throws InvalidResponseStatusCodeException
     */
    public function putIf(string $key, string $value, $compareValue, bool $returnNewValueOnFail = false);

    /**
     * Delete if $key value matches $previous value otherwise $returnNewValueOnFail
     *
     * @param string $key
     * @param bool|string $compareValue The previous value to compare against
     * @param bool $returnNewValueOnFail
     * @return bool|string
     * @throws InvalidResponseStatusCodeException
     * @throws \Exception
     */
    public function deleteIf(string $key, $compareValue, bool $returnNewValueOnFail = false);

    /**
     * Execute $requestOperations if Compare succeeds, execute $failureOperations otherwise if defined
     *
     * @param array $requestOperations operations to perform on success, array of RequestOp objects
     * @param array|null $failureOperations operations to perform on failure, array of RequestOp objects
     * @param array $compare array of Compare objects
     * @return TxnResponse
     * @throws InvalidResponseStatusCodeException
     */
    public function txnRequest(array $requestOperations, ?array $failureOperations, array $compare): TxnResponse;

    /**
     * Get an instance of Compare
     *
     * @param string $key
     * @param string $value
     * @param int $result see CompareResult class for available constants
     * @param int $target check constants in the CompareTarget class for available values
     * @return Compare
     */
    public function getCompare(string $key, string $value, int $result, int $target): Compare;

    /**
     * Creates RequestOp of Get operation for requestIf method
     *
     * @param string $key
     * @return RequestOp
     */
    public function getGetOperation(string $key): RequestOp;

    /**
     * Creates RequestOp of Put operation for requestIf method
     *
     * @param string $key
     * @param string $value
     * @param int $leaseId
     * @return RequestOp
     */
    public function getPutOperation(string $key, string $value, int $leaseId = 0): RequestOp;

    /**
     * Creates RequestOp of Delete operation for requestIf method
     *
     * @param string $key
     * @return RequestOp
     */
    public function getDeleteOperation(string $key): RequestOp;

    /**
     * Get leaseID which can be used with etcd's put
     *
     * @param int $ttl time-to-live in seconds
     * @return int
     * @throws InvalidResponseStatusCodeException
     */
    public function getLeaseID(int $ttl);

    /**
     * Revoke existing leaseID
     *
     * @param int $leaseID
     * @throws InvalidResponseStatusCodeException
     */
    public function revokeLeaseID(int $leaseID);

    /**
     * Refresh chosen leaseID
     *
     * @param int $leaseID
     * @return int lease TTL
     * @throws InvalidResponseStatusCodeException
     * @throws Exception
     */
    public function refreshLease(int $leaseID);

    /**
     * Transform TxnResponse into more friendly array
     *
     * @param TxnResponse $txnResponse return value of txnRequest method
     * @param string|null $type returns only chosen type if defined,
     *                          can be one of those: response_range, response_put, response_delete_range, response_txn
     * @param bool $simpleArray return just simple array containing values,
     *                          example: ['value1', 'value2']
     * @return array example: [
     *                          [
     *                           'type' => 'response_range',
     *                           'values' => [
     *                                        'key' => 'key',
     *                                        'value' => '2',
     *                                        'version' => 3
     *                                        ]
     *                           ]
     *                         ]
     */
    public function getResponses(TxnResponse $txnResponse, ?string $type = null, bool $simpleArray = false): array;
}<|MERGE_RESOLUTION|>--- conflicted
+++ resolved
@@ -50,11 +50,7 @@
      * Get range of values by key prefix
      *
      * @param string $prefix
-<<<<<<< HEAD
-     * @return bool|string
-=======
      * @return bool|Generator<KeyValue>
->>>>>>> 46499475
      * @throws InvalidResponseStatusCodeException
      */
     public function getWithPrefix(string $prefix);
