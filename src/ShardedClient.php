--- conflicted
+++ resolved
@@ -3,13 +3,10 @@
 namespace Aternos\Etcd;
 
 use Aternos\Etcd\Exception\InvalidClientException;
-<<<<<<< HEAD
 use Etcdserverpb\Compare;
 use Etcdserverpb\RequestOp;
 use Etcdserverpb\TxnResponse;
-=======
 use Flexihash\Exception;
->>>>>>> c96bcf91
 use Flexihash\Flexihash;
 
 /**
@@ -146,7 +143,7 @@
 
     /**
      * @inheritDoc
-     * @throws \Flexihash\Exception
+     * @throws Exception
      */
     public function txnRequest(string $key, array $requestOperations, ?array $failureOperations, array $compare): TxnResponse
     {
@@ -155,7 +152,7 @@
 
     /**
      * @inheritDoc
-     * @throws \Flexihash\Exception
+     * @throws Exception
      */
     public function getCompare(string $key, string $value, int $result, int $target): Compare
     {
@@ -164,7 +161,7 @@
 
     /**
      * @inheritDoc
-     * @throws \Flexihash\Exception
+     * @throws Exception
      */
     public function getGetOperation(string $key): RequestOp
     {
@@ -173,7 +170,7 @@
 
     /**
      * @inheritDoc
-     * @throws \Flexihash\Exception
+     * @throws Exception
      */
     public function getPutOperation(string $key, string $value, int $leaseId = 0): RequestOp
     {
@@ -182,7 +179,7 @@
 
     /**
      * @inheritDoc
-     * @throws \Flexihash\Exception
+     * @throws Exception
      */
     public function getDeleteOperation(string $key): RequestOp
     {
