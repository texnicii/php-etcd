--- conflicted
+++ resolved
@@ -3,13 +3,10 @@
 namespace Aternos\Etcd;
 
 use Aternos\Etcd\Exception\Status\InvalidResponseStatusCodeException;
-<<<<<<< HEAD
 use Etcdserverpb\Compare;
 use Etcdserverpb\RequestOp;
 use Etcdserverpb\TxnResponse;
-=======
 use Exception;
->>>>>>> c96bcf91
 
 /**
  * Interface ClientInterface
@@ -78,7 +75,6 @@
      * @throws InvalidResponseStatusCodeException
      * @throws \Exception
      */
-<<<<<<< HEAD
     public function deleteIf(string $key, $compareValue, bool $returnNewValueOnFail = false);
 
     /**
@@ -129,8 +125,6 @@
      * @return RequestOp
      */
     public function getDeleteOperation(string $key): RequestOp;
-=======
-    public function deleteIf(string $key, $previousValue, bool $returnNewValueOnFail = false);
 
     /**
      * Get leaseID which can be used with etcd's put
@@ -158,5 +152,4 @@
      * @throws Exception
      */
     public function refreshLease(int $leaseID);
->>>>>>> c96bcf91
 }